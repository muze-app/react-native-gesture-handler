--- conflicted
+++ resolved
@@ -71,12 +71,9 @@
   private static final String KEY_PAN_MIN_POINTERS = "minPointers";
   private static final String KEY_PAN_MAX_POINTERS = "maxPointers";
   private static final String KEY_PAN_AVG_TOUCHES = "avgTouches";
-<<<<<<< HEAD
-  private static final String KEY_PAN_SHOULD_ACTIVATE_BEFORE_FINISH = "shouldActivateBeforeFinish";
-=======
   private static final String KEY_NUMBER_OF_POINTERS = "numberOfPointers";
   private static final String KEY_DIRECTION= "direction";
->>>>>>> 26f6e1b1
+  private static final String KEY_PAN_SHOULD_ACTIVATE_BEFORE_FINISH = "shouldActivateBeforeFinish";
 
   private abstract static class HandlerFactory<T extends GestureHandler>
           implements RNGestureHandlerEventDataExtractor<T> {
@@ -374,7 +371,6 @@
 
     @Override
     public void extractEventData(RotationGestureHandler handler, WritableMap eventData) {
-      eventData.putDouble("rotation", handler.getRotation());
       eventData.putDouble("rotation", handler.getRotation());
       eventData.putDouble("anchorX", PixelUtil.toDIPFromPixel(handler.getAnchorX()));
       eventData.putDouble("anchorY", PixelUtil.toDIPFromPixel(handler.getAnchorY()));
