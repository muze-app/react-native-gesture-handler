--- conflicted
+++ resolved
@@ -81,12 +81,8 @@
     if (!isnan(_maxDuration)) {
         [self performSelector:@selector(cancel) withObject:nil afterDelay:_maxDuration];
     }
-<<<<<<< HEAD
-    [super touchesBegan:touches withEvent:event];
-=======
     self.state = UIGestureRecognizerStatePossible;
     [self triggerAction];
->>>>>>> cc008f69
 }
 
 - (void)touchesMoved:(NSSet<UITouch *> *)touches withEvent:(UIEvent *)event
