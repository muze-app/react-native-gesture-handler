--- conflicted
+++ resolved
@@ -8,11 +8,7 @@
   },
   "dependencies": {
     "react": "^16.2.0",
-<<<<<<< HEAD
-    "react-native": "0.54.3",
-=======
     "react-native": "^0.55.2",
->>>>>>> 17c414f2
     "react-native-gesture-handler": "file:../",
     "react-native-vector-icons": "4.5.0",
     "react-navigation": "1.5.8"
